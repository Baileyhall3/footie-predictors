<template>
  <router-link 
    :to="`/group/${group[groupIdField]}`" 
    class="bg-white shadow-md rounded-xl p-4 transition hover:shadow-lg"
  >
    <div class=" flex items-center">
      <img :src="group.icon_url ?? '/images/green-football-md.png'" class="w-10 h-10 mr-3" alt="Group Logo"/>
      <div>
        <div class="flex items-center">
          <span title="Join requested for this group" v-if="group.joinRequestSent">
            <Send class="size-4 me-2" />
          </span>
          <!-- <span title="This group is private" v-if="!group.is_public">
            <LockClosedIcon class="size-5 me-1" />
          </span> -->
          <span title="You are the owner of this group" v-if="group.iAmOwner">
            <Crown class="size-5 text-yellow-300 me-1" />
          </span>
          <h3 class="text-lg font-semibold">{{ group[groupNameField] }}</h3>
        </div>
        <div class="flex items-center" v-if="!props.hideMemberCount">
          <UsersIcon class="size-5 me-1 text-black" />
          {{ group.member_count }}
        </div>
      </div>
    </div>
    <slot name="additionalGroupInfo"></slot>
  </router-link>
</template>

<script setup lang="ts">
import type { Group } from '../types';
<<<<<<< HEAD
import { UsersIcon } from '@heroicons/vue/24/solid';
import { Crown, Send } from 'lucide-vue-next'; 
=======
import { UsersIcon, LockOpenIcon, LockClosedIcon } from '@heroicons/vue/24/solid';
import { Crown } from 'lucide-vue-next'; 
import { Send } from 'lucide-vue-next';
>>>>>>> 8b470690

export interface IProps {
  group: Group,
  hideMemberCount?: Boolean,
  groupNameField?: string,
  groupIdField?: string,
}

const props = withDefaults(defineProps<IProps>(), {
  groupNameField: 'name',
  groupIdField: 'id'
});
</script><|MERGE_RESOLUTION|>--- conflicted
+++ resolved
@@ -30,14 +30,8 @@
 
 <script setup lang="ts">
 import type { Group } from '../types';
-<<<<<<< HEAD
 import { UsersIcon } from '@heroicons/vue/24/solid';
 import { Crown, Send } from 'lucide-vue-next'; 
-=======
-import { UsersIcon, LockOpenIcon, LockClosedIcon } from '@heroicons/vue/24/solid';
-import { Crown } from 'lucide-vue-next'; 
-import { Send } from 'lucide-vue-next';
->>>>>>> 8b470690
 
 export interface IProps {
   group: Group,
